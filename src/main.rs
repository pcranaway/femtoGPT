use femto_gpt::gpt::GPT;
use femto_gpt::tokenizer::{SentencepieceTokenizer, SimpleTokenizer, Tokenizer};

use std::fs;
use std::io::Write;

fn main() {
    let mut rng = rand::thread_rng();

    // Create a unique char-to-int mapping for all unique characters inside our dataset
    let dataset_char =
        fs::read_to_string("dataset.txt").expect("Should have been able to read the file");
    let tokenizer = SentencepieceTokenizer::new();

    let dataset = tokenizer.tokenize(&dataset_char);

    let batch_size = 16;

    let num_tokens = 64;
    let vocab_size = tokenizer.vocab_size();
    let embedding_degree = 64;
    let num_layers = 6;
    let num_heads = 4;
    let head_size = embedding_degree / num_heads;
    let dropout = 0.0;

    assert_eq!(num_heads * head_size, embedding_degree);

    println!("Vocab-size: {} unique characters", vocab_size);

    let mut gpt = GPT::new(
        &mut rng,
        vocab_size,
        embedding_degree,
        num_tokens,
        num_layers,
        num_heads,
        head_size,
        dropout,
        femto_gpt::optimizer::AdamW::new(0.00003),
    );

    println!("Number of parameters: {}", gpt.num_params());

    // Load training data from train_data directory (If exists)
    gpt.load();

    println!("Generating text:");

    // Generate 100 character with the currently trained model before
    // starting the training loop.
<<<<<<< HEAD
    gpt.infer(&tokenizer.tokenize("hi "), 100, |ch| {
        print!("{}", tokenizer.untokenize(&[ch]));
        std::io::stdout().flush().unwrap();
    });
=======
    println!(
        "{}",
        tokenizer.untokenize(&gpt.infer(&tokenizer.tokenize("\n"), 100, |ch| {}))
    );
>>>>>>> e288aab6

    println!();
    println!("Starting the training loop... (This make take hours to converge! be patient!)");
    println!();

    // Training loop!
    gpt.train(&dataset, 100000, batch_size);
}<|MERGE_RESOLUTION|>--- conflicted
+++ resolved
@@ -49,17 +49,10 @@
 
     // Generate 100 character with the currently trained model before
     // starting the training loop.
-<<<<<<< HEAD
-    gpt.infer(&tokenizer.tokenize("hi "), 100, |ch| {
-        print!("{}", tokenizer.untokenize(&[ch]));
-        std::io::stdout().flush().unwrap();
-    });
-=======
     println!(
         "{}",
         tokenizer.untokenize(&gpt.infer(&tokenizer.tokenize("\n"), 100, |ch| {}))
     );
->>>>>>> e288aab6
 
     println!();
     println!("Starting the training loop... (This make take hours to converge! be patient!)");
